--- conflicted
+++ resolved
@@ -1,28 +1,11 @@
 # IntelliJ project files
-.idea/
-.idea_modules/
+.idea
 *.iml
 out
 gen
 
-# PyCharm temporary files
-*.pyre
-*.pyi
-__pycache__/
-
 # Pyenv
 .python-version
-<<<<<<< HEAD
-.venv/
-venv/
-
-# Misc files
-*.DS_Store
-
-# Generated documentation
-docs/
-=======
 
 # run outputs
-run_outputs
->>>>>>> 1b25dff3
+run_outputs