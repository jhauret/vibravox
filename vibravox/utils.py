"""Various utilities."""

import torch
from torchaudio.functional import lowpass_biquad
<<<<<<< HEAD

from typing import List, Optional, Tuple
=======
from typing import List, Tuple, Optional
>>>>>>> 9e631bd0

def pad_audio(audio: torch.Tensor, desired_samples: int) -> torch.Tensor:
    """
    Pad the audio tensor to the desired length. The padding is done symmetrically.

    Args:
        audio (torch.Tensor): input signal. Shape: (..., time_samples)
        desired_samples (int): desired duration of the signal in number of time samples

    Returns:
        torch.Tensor: Padded audio tensor.
    """

    assert audio.shape[-1] <= desired_samples, "The audio signal is longer than the desired duration. Use set_audio_duration instead."

    initial_samples = audio.shape[-1]
    num_zeros_left = desired_samples - initial_samples // 2
    return torch.nn.functional.pad(
        audio,
        pad=(
            num_zeros_left,
            desired_samples - initial_samples - num_zeros_left,
        ),
        mode="constant",
        value=0,
    )

def slice_audio(audio: torch.Tensor, desired_samples: int, offset_samples: int) -> torch.Tensor:
    """
    Slice the audio tensor to the desired length.

    Args:
        audio (torch.Tensor): input signal. Shape: (..., time_samples)
        desired_samples (int): desired duration of the signal in number of time steps
        offset_samples (int): offset for slicing the audio tensor

    Returns:
        torch.Tensor: Sliced audio tensor.
    """

    assert audio.shape[-1] >= desired_samples, "The audio signal is shorter than the desired duration. Use pad_audio instead."

    return audio[..., offset_samples: offset_samples + desired_samples]

def set_audio_duration(
    audio: torch.Tensor, desired_samples: int, audio_bis: Optional[torch.Tensor] = None, deterministic: bool = False
) -> torch.Tensor:
    """
    Make the audio signal have the desired duration.

    Args:
        audio (torch.Tensor): input signal. Shape: (..., time_samples)
        desired_samples (int): duration of selected signal in number of time steps
        audio_bis (torch.Tensor, optional): second input signal with the same shape: (..., time_samples)
        deterministic (bool): if True, always select the same part of the signal

    Returns:
        torch.Tensor: Audio tensor with the desired duration.
    """
    initial_samples = audio.shape[-1]

    assert audio_bis is None or audio.shape == audio_bis.shape, "The two audio signals must have the same shape."

    if initial_samples >= desired_samples:
        offset_samples = (initial_samples - desired_samples) // 2 if deterministic else torch.randint(
            low=0, high=initial_samples - desired_samples + 1, size=(1,)
        )
        audio = slice_audio(audio, desired_samples, offset_samples)
        if audio_bis is not None:
            audio_bis = slice_audio(audio_bis, desired_samples, offset_samples)
    else:
        audio = pad_audio(audio, desired_samples)
        if audio_bis is not None:
            audio_bis = pad_audio(audio_bis, desired_samples)

    return (audio, audio_bis) if audio_bis is not None else audio


def remove_hf(
    waveform: torch.Tensor,
    sample_rate: int,
    cutoff_freq: int,
    padding_length: int = 3000,
):
    """
    Low-pass filter of the fourth order with zero-phase shift.

    Args:
        waveform (torch.Tensor): input signal, shape: (..., time_samples)
        sample_rate (int): sample rate of the input signal in Hz
        cutoff_freq (int): cut-off frequency in Hz
        padding_length (int): length of the padding for the IRR response stabilisation
    """
    # pad for IRR response stabilisation
    pad = torch.nn.ReflectionPad1d(padding_length)
    waveform = pad(waveform)

    # filt-filt trick for 0-phase shift

    def lowpass_filter(x):
        return lowpass_biquad(x, sample_rate=sample_rate, cutoff_freq=cutoff_freq)

    def reverse(x):
        return torch.flip(input=x, dims=[-1])

    waveform = reverse(lowpass_filter(reverse(lowpass_filter(waveform))))

    # un-pad
    waveform = waveform[..., padding_length:-padding_length]

    return waveform

<<<<<<< HEAD
def mix_speech_and_noise(
    speech_batch: List[torch.Tensor], noise_batch: List[torch.Tensor], snr_range: List[float] = [-3.0, 5.0]
) -> Tuple[List[torch.Tensor], List[torch.Tensor]]:
    """
    Mixes clean speech samples with noise samples at randomized Signal-to-Noise Ratios (SNRs).

    This function takes batches of clean speech and noise tensors, applies random SNRs within a specified range
    to the noise, scales the noise accordingly, and mixes it with the speech to produce corrupted speech samples.
    The SNR for each noise segment is sampled uniformly from the provided `snr_range`.

    Args:
        speech_batch (List[torch.Tensor]): 
            A list of clean speech samples. Each tensor should be 1-dimensional with shape `(time,)`.
        noise_batch (List[torch.Tensor]): 
            A list of noise samples. Each tensor should be 1-dimensional with shape `(time_noise,)`.
            The length of each noise sample must be greater than or equal to the corresponding speech sample.
        snr_range (List[float], optional): 
            A list containing two floats representing the minimum and maximum SNR values in decibels (dB).
            Defaults to `[-3.0, 5.0]`.

    Returns:
        Tuple[List[torch.Tensor], List[torch.Tensor]]:
            - `corrupted_speech_batch`: 
                A list of corrupted speech samples obtained by adding scaled noise to the clean speech.
                Each tensor has the same shape as the corresponding input speech tensor `(time,)`.
            - `noise_batch_scaled`: 
                A list of scaled noise tensors used for mixing. Each tensor has the same shape as the 
                corresponding input speech tensor `(time,)`.
    """
    # Input validation
    if not isinstance(speech_batch, list) or not all(isinstance(t, torch.Tensor) for t in speech_batch):
        raise TypeError("speech_batch must be a list of torch.Tensor")
    if not isinstance(noise_batch, list) or not all(isinstance(t, torch.Tensor) for t in noise_batch):
        raise TypeError("noise_batch must be a list of torch.Tensor")
    if len(speech_batch) != len(noise_batch):
        raise ValueError("speech_batch and noise_batch must have the same length")

    corrupted_speech_batch: List[torch.Tensor] = []
    noise_batch_scaled: List[torch.Tensor] = []

    number_segments: int = 10

    for speech, noise in zip(speech_batch, noise_batch):
        
        # Compute power
        speech_power = torch.mean(speech ** 2)
        noise_power = torch.mean(noise ** 2)
        
        if speech.dim() != 1:
            raise ValueError(f"Each speech sample must be a 1D tensor, but got shape {speech.shape}")
        if noise.dim() != 1:
            raise ValueError(f"Each noise sample must be a 1D tensor, but got shape {noise.shape}")

        time_speech = speech.size(0)
        time_noise = noise.size(0)

        if time_noise < time_speech:
            raise ValueError(f"noise_sample length ({time_noise}) must be >= speech_sample length ({time_speech})")
               
        # Trim noise to fit into equal segments
        total_length = (len(noise) // number_segments) * number_segments
        noise = noise[:total_length].view(number_segments, -1)
        
        # Randomize segment order and SNRs
        permutation = torch.randperm(number_segments)
        snrs = torch.empty(number_segments).uniform_(snr_range[0], snr_range[1])
        
        # Compute scaling factor
        snrs_linear = 10 ** (snrs / 10.0)
        scale_factor = torch.sqrt(speech_power / (noise_power * snrs_linear)).unsqueeze(1)
        
        noise_scaled = noise[permutation] * scale_factor
        mixed_noise = noise_scaled.flatten()[:time_speech]

        # Scale noise and mix
        corrupted_speech = speech + mixed_noise

        corrupted_speech_batch.append(corrupted_speech)
        noise_batch_scaled.append(noise_scaled)

    return corrupted_speech_batch, noise_batch_scaled
=======
def decode_operations(predicted_chr: str,
                      label_chr: str,
                      editops: List[Tuple[str, int, int]]) -> List[Tuple[str, str, str]]:
    """
    Decode the operations based on the edit operations.

    Args:
        predicted_chr (str): The predicted character.
        label_chr (str): The label character.
        editops (List[Tuple[str, int, int]]): The list of edit operations.

    Returns:
        List[Tuple[str, str, str]]: The list of decoded operations.
    """
    ops = []
    for editop in editops:
        op, pred_idx, label_idx = editop

        if op == "insert":
            label_token = label_chr[label_idx]
            ops.append((op, label_token, label_token))
        elif op == "delete":
            pred_token = predicted_chr[pred_idx]
            ops.append((op, pred_token, pred_token))
        else:
            label_token = label_chr[label_idx]
            pred_token = predicted_chr[pred_idx]
            ops.append((op, pred_token, label_token))

    return ops


def get_space_indices(string: str) -> List[int]:
    """
    Get the positions of spaces in a string.

    Args:
        string (str): The input string.

    Returns:
        List[int]: The list of space indices.
    """
    return [i for i, x in enumerate(string) if x == ' ']


def split_editops(pred: str,
                  target: str,
                  editops: List[Tuple[str, int, int]])\
        -> Tuple[List[Tuple[str, int, int]], List[Tuple[str, int, int]], List[Tuple[str, int, int]]]:
    """
    Split the edit operations into three categories: before space, in word, and all.

    Args:
        pred (str): The predicted string.
        target (str): The target string.
        editops (List[Tuple[str, int, int]]): The list of edit operations.

    Returns:
        Tuple[List[Tuple[str, int, int]], List[Tuple[str, int, int]], List[Tuple[str, int, int]]]: The split edit operations.
    """
    pred_space_idx = get_space_indices(pred)
    target_space_idx = get_space_indices(target)

    raw_editops_before_space = []
    raw_editops_in_word = []
    for editop in editops:
        op, pred_idx, label_idx = editop

        if ((op == 'replace' and ((pred_idx+1) in pred_space_idx or (label_idx + 1) in target_space_idx)) or
            (op == 'delete' and (pred_idx+1) in pred_space_idx) or
            (op == 'insert' and (label_idx + 1) in target_space_idx)):
            raw_editops_before_space.append(editop)
        else:
            raw_editops_in_word.append(editop)

    return raw_editops_before_space, raw_editops_in_word, editops
>>>>>>> 9e631bd0
<|MERGE_RESOLUTION|>--- conflicted
+++ resolved
@@ -2,12 +2,7 @@
 
 import torch
 from torchaudio.functional import lowpass_biquad
-<<<<<<< HEAD
-
-from typing import List, Optional, Tuple
-=======
 from typing import List, Tuple, Optional
->>>>>>> 9e631bd0
 
 def pad_audio(audio: torch.Tensor, desired_samples: int) -> torch.Tensor:
     """
@@ -120,7 +115,6 @@
 
     return waveform
 
-<<<<<<< HEAD
 def mix_speech_and_noise(
     speech_batch: List[torch.Tensor], noise_batch: List[torch.Tensor], snr_range: List[float] = [-3.0, 5.0]
 ) -> Tuple[List[torch.Tensor], List[torch.Tensor]]:
@@ -202,7 +196,7 @@
         noise_batch_scaled.append(noise_scaled)
 
     return corrupted_speech_batch, noise_batch_scaled
-=======
+
 def decode_operations(predicted_chr: str,
                       label_chr: str,
                       editops: List[Tuple[str, int, int]]) -> List[Tuple[str, str, str]]:
@@ -278,5 +272,4 @@
         else:
             raw_editops_in_word.append(editop)
 
-    return raw_editops_before_space, raw_editops_in_word, editops
->>>>>>> 9e631bd0
+    return raw_editops_before_space, raw_editops_in_word, editops