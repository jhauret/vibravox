--- conflicted
+++ resolved
@@ -261,7 +261,7 @@
             self.generator.push_to_hub(f"Cnam-LMSSC/EBEN_{self.trainer.datamodule.sensor}",
                                        commit_message=f"Upload EBENGenerator after {self.trainer.current_epoch} epochs")
 
-    def common_eval_step(self, batch, batch_idx, stage, dataloader_idx):
+    def common_eval_step(self, batch: Any, batch_idx: int, stage: str, dataloader_idx: int) -> STEP_OUTPUT:
         """
         Common evaluation step for validation and test.
 
@@ -277,33 +277,37 @@
 
         # Get tensors
         corrupted_speech = self.generator.cut_to_valid_length(batch["audio_body_conducted"])
-        reference_speech = self.generator.cut_to_valid_length(batch["audio_airborne"])
+        if "audio_airborne" in batch: # {val, test}_dataset_real does not have any reference audio
+            reference_speech = self.generator.cut_to_valid_length(batch["audio_airborne"])
+            decomposed_reference_speech = self.generator.pqmf.forward(reference_speech, "analysis")
         enhanced_speech, decomposed_enhanced_speech = self.generator(corrupted_speech)
-        decomposed_reference_speech = self.generator.pqmf.forward(reference_speech, "analysis")
-
-        outputs = {
-                f"corrupted": corrupted_speech,
-                f"enhanced": enhanced_speech,
-                f"reference": reference_speech,
-            }
-
-<<<<<<< HEAD
+
+        if "audio_airborne" in batch: # {val, test}_dataset_real does not have any reference audio
+            outputs = {
+                    f"corrupted": corrupted_speech,
+                    f"enhanced": enhanced_speech,
+                    f"reference": reference_speech,
+                }
+
+            atomic_losses_generator = self.compute_atomic_losses(
+                network="generator",
+                enhanced_speech=enhanced_speech,
+                reference_speech=reference_speech,
+                decomposed_enhanced_speech=decomposed_enhanced_speech,
+                decomposed_reference_speech=decomposed_reference_speech,
+            )
+
             for key, value in atomic_losses_generator.items():
                 self.log(f"{stage}/generator/{key}{"/"+self.dataloader_names[dataloader_idx] if self.dataloader_names is not None else ""}", value, sync_dist=True, add_dataloader_idx=False)
-=======
-        atomic_losses_generator = self.compute_atomic_losses(
-            network="generator",
-            enhanced_speech=enhanced_speech,
-            reference_speech=reference_speech,
-            decomposed_enhanced_speech=decomposed_enhanced_speech,
-            decomposed_reference_speech=decomposed_reference_speech,
-        )
->>>>>>> 0663e1ab
-
-        for key, value in atomic_losses_generator.items():
-            self.log(f"{stage}/generator/{key}", value, sync_dist=True)
-
-<<<<<<< HEAD
+
+            atomic_losses_discriminator = self.compute_atomic_losses(
+                network="discriminator",
+                enhanced_speech=enhanced_speech,
+                reference_speech=reference_speech,
+                decomposed_enhanced_speech=decomposed_enhanced_speech,
+                decomposed_reference_speech=decomposed_reference_speech,
+            )
+
             for key, value in atomic_losses_discriminator.items():
                 self.log(f"{stage}/discriminator/{key}{"/"+self.dataloader_names[dataloader_idx] if self.dataloader_names is not None else ""}", value, sync_dist=True, add_dataloader_idx=False)
         else:
@@ -311,22 +315,10 @@
                     f"corrupted": corrupted_speech,
                     f"enhanced": enhanced_speech,
                 }
-=======
-        atomic_losses_discriminator = self.compute_atomic_losses(
-            network="discriminator",
-            enhanced_speech=enhanced_speech,
-            reference_speech=reference_speech,
-            decomposed_enhanced_speech=decomposed_enhanced_speech,
-            decomposed_reference_speech=decomposed_reference_speech,
-        )
-
-        for key, value in atomic_losses_discriminator.items():
-            self.log(f"{stage}/discriminator/{key}", value, sync_dist=True)
->>>>>>> 0663e1ab
 
         return outputs
 
-    def common_eval_logging(self, stage, outputs, batch_idx, dataloader_idx):
+    def common_eval_logging(self, stage: str, outputs: STEP_OUTPUT, batch_idx: int, dataloader_idx: int) -> None:
         """
         Common evaluation logging for validation and test.
 
@@ -340,7 +332,6 @@
         assert stage in ["validation", "test"], "stage must be in ['validation', 'test']"
         assert "corrupted" in outputs, "corrupted must be in outputs"
         assert "enhanced" in outputs, "enhanced must be in outputs"
-<<<<<<< HEAD
         if "reference" in outputs: # {val, test}_dataset_real does not have any reference audio
             assert "reference" in outputs, "reference must be in outputs" 
             # Log metrics
@@ -355,23 +346,11 @@
             if self.first_sample is not None: metrics_to_log.update({'noresqa_mos': self.metrics['noresqa_mos'](outputs["enhanced"], self.first_sample)})
                  
         metrics_to_log = {f"{stage}/{k}{"/"+self.dataloader_names[dataloader_idx] if self.dataloader_names is not None else ""}": v for k, v in metrics_to_log.items()}
-=======
-        assert "reference" in outputs, "reference must be in outputs"
-
-        # Log metrics
-        metrics_to_log = self.metrics(
-            outputs["enhanced"], outputs["reference"]
-        )
-        metrics_to_log = {f"{stage}/{k}": v for k, v in metrics_to_log.items()}
->>>>>>> 0663e1ab
         self.log_dict(
             dictionary=metrics_to_log,
             sync_dist=True,
             prog_bar=True,
-<<<<<<< HEAD
             add_dataloader_idx=False,
-=======
->>>>>>> 0663e1ab
         )
 
         # Log audio
@@ -382,11 +361,12 @@
                 global_step=self.num_val_runs,
             )
             if self.num_val_runs == 2 or stage == "test":  # 2 because first one is a sanity check in lightning
-                self.log_audio(
-                    audio_tensor=outputs["reference"],
-                    tag=f"{stage}_{dataloader_idx}_{batch_idx}/reference",
-                    global_step=self.num_val_runs,
-                )
+                if "reference" in outputs: # {val, test}_dataset_real does not have any reference audio
+                    self.log_audio(
+                        audio_tensor=outputs["reference"],
+                        tag=f"{stage}_{dataloader_idx}_{batch_idx}/reference",
+                        global_step=self.num_val_runs,
+                    )
                 self.log_audio(
                     audio_tensor=outputs["corrupted"],
                     tag=f"{stage}_{dataloader_idx}_{batch_idx}/corrupted",
